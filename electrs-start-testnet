--- conflicted
+++ resolved
@@ -31,11 +31,8 @@
 		-- \
 		--network testnet \
 		--http-socket-file "${HOME}/socket/esplora-bitcoin-testnet" \
-<<<<<<< HEAD
-=======
 		--rpc-socket-file "${HOME}/socket/electrum-bitcoin-testnet" \
 		--precache-scripts "${HOME}/electrs/contrib/popular-scripts.txt" \
->>>>>>> e6636931
 		--daemon-dir "${HOME}" \
 		--db-dir "/electrs" \
 		--cookie "${BITCOIN_RPC_USER}:${BITCOIN_RPC_PASS}" \
